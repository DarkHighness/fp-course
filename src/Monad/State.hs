{-# OPTIONS_GHC -fno-warn-orphans #-}
{-# LANGUAGE NoImplicitPrelude #-}

module Monad.State where

<<<<<<< HEAD
import Core(Eq(..), Ord(..), Num(..), Integer, Bool(..), Show(..), Integral(..), (.), ($), (||), snd, fst, const, id)
import qualified Prelude as P(sum)
import Data.Char(digitToInt)
import Intro.Optional(Optional(..))
import Structure.List(List(..))
import Monad.Functor(Functor(..))
import Monad.Monad(Monad(..), flatten')
import qualified Data.Foldable as F(Foldable(..), elem)
import qualified Data.Set as S(member, insert, empty, notMember)
=======
import Core
import Intro.Optional
import Structure.List
import Monad.Functor
import Monad.Monad
import qualified Data.Foldable as F
>>>>>>> 91a77254

-- $setup
-- >>> import Test.QuickCheck.Function
-- >>> import Data.List(nub)
-- >>> import Test.QuickCheck
-- >>> import qualified Prelude as P(fmap)
-- >>> import Core(foldr, Num(..), Integral(..))
-- >>> import Structure.List(flatMap, len, filter, foldRight)
-- >>> instance Arbitrary a => Arbitrary (List a) where arbitrary = P.fmap (foldr (:.) Nil) arbitrary

-- A `State` is a function from a state value `s` to (a produced value `a`, and a resulting state `s`).
newtype State s a =
  State {
    runState ::
      s
      -> (a, s)
  }

-- Exercise 1
-- Relative Difficulty: 2
--
-- | Implement the `Functor` instance for `State s`.
--
-- >>> runState (fmap (+1) (return 0)) 0
-- (1,0)
instance Functor (State s) where
  fmap f (State k) =
    State (\s -> let (a, t) = k s in (f a, t))

-- Exercise 2
-- Relative Difficulty: 3
--
-- | Implement the `Monad` instance for `State s`.
--   Make sure the state value is passed through in `bind`.
--
-- >>> runState (return 1) 0
-- (1,0)
--
-- >>> runState (bind (const $ put 2) (put 1)) 0
-- ((),2)
instance Monad (State s) where
  bind f (State k) =
    State (\s -> let (a, t) = k s in runState (f a) t)
  return a =
    State (\s -> (a, s))

-- Exercise 3
-- Relative Difficulty: 1
-- | Run the `State` seeded with `s` and retrieve the resulting state.
--
-- prop> \(Fun _ f) -> exec (State f) s == snd (runState (State f) s)
exec ::
  State s a
  -> s
  -> s
exec (State k) =
  snd . k

-- Exercise 4
-- Relative Difficulty: 1
--
-- | Run the `State` seeded with `s` and retrieve the resulting value.
--
-- prop> \(Fun _ f) -> eval (State f) s == fst (runState (State f) s)
eval ::
  State s a
  -> s
  -> a
eval (State k) =
  fst . k

-- Exercise 5
-- Relative Difficulty: 2
--
-- | A `State` where the state also distributes into the produced value.
--
-- >>> runState get 0
-- (0,0)
get ::
  State s s
get =
  State (\s -> (s, s))

-- Exercise 6
-- Relative Difficulty: 2
--
-- | A `State` where the resulting state is seeded with the given value.
--
-- >>> runState (put 1) 0
-- ((),1)
put ::
  s
  -> State s ()
put =
  State . const . (,) ()

-- Exercise 7
-- Relative Difficulty: 5
--
-- | Find the first element in a `List` that satisfies a given predicate.
-- It is possible that no element is found, hence an `Optional` result.
-- However, while performing the search, we sequence some `Monad` effect through.
--
-- Note the similarity of the type signature to List#find
-- where the effect appears in every return position:
--   find ::  (a ->   Bool) -> List a ->    Optional a
--   findM :: (a -> f Bool) -> List a -> f (Optional a)
--
-- >>> let p x = bind (\s -> bind (const $ return (x == 'c')) $ put (1+s)) get in runState (findM p $ foldr (:.) Nil ['a'..'h']) 0
-- (Full 'c',3)
--
-- >>> let p x = bind (\s -> bind (const $ return (x == 'i')) $ put (1+s)) get in runState (findM p $ foldr (:.) Nil ['a'..'h']) 0
-- (Empty,8)
findM ::
  Monad f =>
  (a -> f Bool)
  -> List a
  -> f (Optional a)
findM _ Nil =
  return Empty
findM p (h :. t) =
  bind (\q -> if q then return (Full h) else findM p t) (p h)

-- Exercise 8
-- Relative Difficulty: 4
--
-- | Find the first element in a `List` that repeats.
-- It is possible that no element repeats, hence an `Optional` result.
--
-- /Tip:/ Use `findM` and `State` with a @Data.Set#Set@.
--
-- prop> case firstRepeat xs of Empty -> let xs' = foldRight (:) [] xs in nub xs' == xs'; Full x -> len (filter (== x) xs) > 1
firstRepeat ::
  Ord a =>
  List a
  -> Optional a
firstRepeat x =
  eval (findM (\a -> State (\s -> (a `S.member` s, a `S.insert` s))) x) S.empty

-- Exercise 9
-- Relative Difficulty: 5
--
-- | Remove all elements in a `List` that fail a given predicate.
-- However, while performing the filter, we sequence some `Monad` effect through.
--
-- Note the similarity of the type signature to List#filter
-- where the effect appears in every return position:
--   filter ::  (a ->   Bool) -> List a ->    List a
--   filterM :: (a -> f Bool) -> List a -> f (List a)
--
-- >>> let p x = Full (x `mod` 2 == 0); xs = foldr (:.) Nil [1..10] in filterM p xs
-- Full [2,4,6,8,10]
--
-- >>> let p x = if x `mod` 2 == 0 then Full True else Empty; xs = foldr (:.) Nil [1..10] in filterM p xs
-- Empty
filterM ::
  Monad f =>
  (a -> f Bool)
  -> List a
  -> f (List a)
filterM _ Nil =
  return Nil
filterM p (h :. t) =
 bind (\q -> fmap' (if q
                      then
                        (h:.)
                      else
                        id) (filterM p t)) (p h)

-- Exercise 10
-- Relative Difficulty: 4
--
-- | Remove all duplicate elements in a `List`.
-- /Tip:/ Use `filterM` and `State` with a @Data.Set#Set@.
--
-- prop> firstRepeat (distinct xs) == Empty
--
-- prop> distinct xs == distinct (flatMap (\x -> x :. x :. Nil) xs)
distinct ::
  Ord a =>
  List a
  -> List a
distinct x =
  eval (filterM (\a -> State (\s -> (a `S.notMember` s, a `S.insert` s))) x) S.empty

-- Exercise 11
-- Relative Difficulty: 3
--
-- | Produce an infinite `List` that seeds with the given value at its head,
-- then runs the given function for subsequent elements
--
-- >>> let (x:.y:.z:.w:._) = produce (+1) 0 in [x,y,z,w]
-- [0,1,2,3]
--
-- >>> let (x:.y:.z:.w:._) = produce (*2) 1 in [x,y,z,w]
-- [1,2,4,8]
produce ::
  (a -> a)
  -> a
  -> List a
produce f a =
  a :. produce f (f a)

-- Exercise 12
-- Relative Difficulty: 10
-- | A happy number is a positive integer, where the sum of the square of its digits eventually reaches 1 after repetition.
-- In contrast, a sad number (not a happy number) is where the sum of the square of its digits never reaches 1
-- because it results in a recurring sequence.
--
-- /Tip:/ Use `findM` with `State` and `produce`.
--
-- /Tip:/ Use `flatten'` to write a @square@ function.
--
-- /Tip:/ Use library functions: @Data.Foldable#elem@, @Data.Char#digitToInt@.
--
-- >>> isHappy 4
-- False
--
-- >>> isHappy 7
-- True
--
-- >>> isHappy 42
-- False
--
-- >>> isHappy 44
-- True
isHappy ::
  Integer
  -> Bool
isHappy =
  F.elem 1 .
    (`eval` S.empty) .
    findM (\j -> State $ \s -> (j == 1 || S.member j s, S.insert j s)) .
    produce (P.sum .
             fmap (flatten' (*) .
                   toInteger .
                   digitToInt) .
             show)

-----------------------
-- SUPPORT LIBRARIES --
-----------------------

instance F.Foldable Optional where
  foldr _ z Empty = z
  foldr f z (Full a) = f a z<|MERGE_RESOLUTION|>--- conflicted
+++ resolved
@@ -3,24 +3,15 @@
 
 module Monad.State where
 
-<<<<<<< HEAD
-import Core(Eq(..), Ord(..), Num(..), Integer, Bool(..), Show(..), Integral(..), (.), ($), (||), snd, fst, const, id)
-import qualified Prelude as P(sum)
-import Data.Char(digitToInt)
-import Intro.Optional(Optional(..))
-import Structure.List(List(..))
-import Monad.Functor(Functor(..))
-import Monad.Monad(Monad(..), flatten')
-import qualified Data.Foldable as F(Foldable(..), elem)
-import qualified Data.Set as S(member, insert, empty, notMember)
-=======
 import Core
+import qualified Prelude as P
+import Data.Char
 import Intro.Optional
 import Structure.List
 import Monad.Functor
 import Monad.Monad
 import qualified Data.Foldable as F
->>>>>>> 91a77254
+import qualified Data.Set as S
 
 -- $setup
 -- >>> import Test.QuickCheck.Function
