{-# LANGUAGE NoImplicitPrelude #-}
{-# LANGUAGE ScopedTypeVariables #-}

module Course.FastAnagrams where

import Course.Core
import Course.List
import Course.Functor
import qualified Data.Set as S

-- Return all anagrams of the given string
-- that appear in the given dictionary file.
fastAnagrams ::
  Chars
  -> Filename
<<<<<<< HEAD
  -> IO (List Str)
fastAnagrams name f =
  (flip (filter . flip S.member) (permutations name) . S.fromList . hlist . lines) <$> readFile f
=======
  -> IO (List Chars)
fastAnagrams =
  error "todo"
>>>>>>> 1d469f9b

newtype NoCaseString =
  NoCaseString {
    ncString :: Chars
  }

instance Eq NoCaseString where
  (==) =
    (==) `on` (<$>) toLower . ncString

instance Show NoCaseString where
  show =
    show . ncString<|MERGE_RESOLUTION|>--- conflicted
+++ resolved
@@ -13,15 +13,9 @@
 fastAnagrams ::
   Chars
   -> Filename
-<<<<<<< HEAD
-  -> IO (List Str)
+  -> IO (List Chars)
 fastAnagrams name f =
   (flip (filter . flip S.member) (permutations name) . S.fromList . hlist . lines) <$> readFile f
-=======
-  -> IO (List Chars)
-fastAnagrams =
-  error "todo"
->>>>>>> 1d469f9b
 
 newtype NoCaseString =
   NoCaseString {
